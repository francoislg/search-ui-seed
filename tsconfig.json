--- conflicted
+++ resolved
@@ -7,14 +7,9 @@
     "sourceMap": false
   },
   "include": [
-<<<<<<< HEAD
-    "src/**/*.ts",
-    "lib/webpack.d.ts"
+    "src/**/*.ts"
   ],
   "exclude": [
     "node_modules"
-=======
-    "src/**/*.ts"
->>>>>>> b0ddf1bc
   ]
 }